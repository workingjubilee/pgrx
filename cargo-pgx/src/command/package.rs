// Copyright 2020 ZomboDB, LLC <zombodb@gmail.com>. All rights reserved. Use of this source code is
// governed by the MIT license that can be found in the LICENSE file.

use crate::{
    command::{get::get_property, install::install_extension},
    CommandExecute,
};
use eyre::{eyre, WrapErr};
use cargo_toml::Manifest;
use pgx_utils::{get_target_dir, pg_config::PgConfig};
use std::path::{PathBuf, Path};

/// Create an installation package directory.
#[derive(clap::Args, Debug)]
#[clap(author)]
pub(crate) struct Package {
    /// Package to build (see `cargo help pkgid`)
    #[clap(long, short)]
    package: Option<String>,
    /// Path to Cargo.toml
    #[clap(long, parse(from_os_str))]
    manifest_path: Option<PathBuf>,
    /// Compile for debug mode (default is release)
    #[clap(env = "PROFILE", long, short)]
    debug: bool,
    /// Build in test mode (for `cargo pgx test`)
    #[clap(long)]
    test: bool,
    /// The `pg_config` path (default is first in $PATH)
    #[clap(long, short = 'c', parse(from_os_str))]
    pg_config: Option<PathBuf>,
    /// The directory to output the package (default is `./target/[debug|release]/extname-pgXX/`)
    #[clap(long, parse(from_os_str))]
    out_dir: Option<PathBuf>,
    #[clap(flatten)]
    features: clap_cargo::Features,
    #[clap(from_global, parse(from_occurrences))]
    verbose: usize,
}

impl CommandExecute for Package {
    #[tracing::instrument(level = "error", skip(self))]
    fn execute(self) -> eyre::Result<()> {
        let metadata = crate::metadata::metadata(&self.features, self.manifest_path.as_ref())
            .wrap_err("couldn't get cargo metadata")?;
        crate::metadata::validate(&metadata)?;
        let package_manifest_path = crate::manifest::manifest_path(&metadata, self.package.as_ref())
            .wrap_err("Couldn't get manifest path")?;
        let package_manifest = Manifest::from_path(&package_manifest_path)
            .wrap_err("Couldn't parse manifest")?;

        let pg_config = match self.pg_config {
            None => PgConfig::from_path(),
            Some(config) => PgConfig::new(PathBuf::from(config)),
        };
        let pg_version = format!("pg{}", pg_config.major_version()?);

<<<<<<< HEAD
        let out_dir = if let Some(out_dir) = self.out_dir {
            out_dir
        } else {
            build_base_path(&pg_config, self.debug)?
        };
        package_extension(&manifest, &pg_config, out_dir, self.debug, self.test, &features)
=======
        let features = crate::manifest::features_for_version(self.features, &package_manifest, &pg_version);

        package_extension(self.manifest_path.as_ref(), self.package.as_ref(), package_manifest_path, &pg_config, self.debug, self.test, &features)
>>>>>>> 7e7a0624
    }
}

#[tracing::instrument(level = "error", skip_all, fields(
    pg_version = %pg_config.version()?,
    release = !is_debug,
    test = is_test,
))]
pub(crate) fn package_extension(
    user_manifest_path: Option<impl AsRef<Path>>,
    user_package: Option<&String>,
    package_manifest_path: impl AsRef<Path>,
    pg_config: &PgConfig,
    out_dir: PathBuf,
    is_debug: bool,
    is_test: bool,
    features: &clap_cargo::Features,
) -> eyre::Result<()> {
<<<<<<< HEAD
    if out_dir.exists() {
        std::fs::remove_dir_all(&out_dir)?;
=======
    let base_path = build_base_path(pg_config, &package_manifest_path, is_debug)?;

    if base_path.exists() {
        std::fs::remove_dir_all(&base_path)?;
>>>>>>> 7e7a0624
    }

    if !out_dir.exists() {
        std::fs::create_dir_all(&out_dir)?;
    }
    install_extension(
        user_manifest_path,
        user_package,
        &package_manifest_path,
        pg_config,
        !is_debug,
        is_test,
        Some(out_dir),
        features,
    )
}

fn build_base_path(pg_config: &PgConfig, manifest_path: impl AsRef<Path>, is_debug: bool) -> eyre::Result<PathBuf> {
    let mut target_dir = get_target_dir()?;
    let pgver = pg_config.major_version()?;
    let extname = get_property(manifest_path, "extname")?.ok_or(eyre!("could not determine extension name"))?;
    target_dir.push(if is_debug { "debug" } else { "release" });
    target_dir.push(format!("{}-pg{}", extname, pgver));
    Ok(target_dir)
}<|MERGE_RESOLUTION|>--- conflicted
+++ resolved
@@ -55,18 +55,15 @@
         };
         let pg_version = format!("pg{}", pg_config.major_version()?);
 
-<<<<<<< HEAD
         let out_dir = if let Some(out_dir) = self.out_dir {
             out_dir
         } else {
-            build_base_path(&pg_config, self.debug)?
+            build_base_path(&pg_config, &package_manifest_path, self.debug)?
         };
-        package_extension(&manifest, &pg_config, out_dir, self.debug, self.test, &features)
-=======
+
         let features = crate::manifest::features_for_version(self.features, &package_manifest, &pg_version);
 
-        package_extension(self.manifest_path.as_ref(), self.package.as_ref(), package_manifest_path, &pg_config, self.debug, self.test, &features)
->>>>>>> 7e7a0624
+        package_extension(self.manifest_path.as_ref(), self.package.as_ref(), package_manifest_path, &pg_config, out_dir, self.debug, self.test, &features)
     }
 }
 
@@ -85,17 +82,6 @@
     is_test: bool,
     features: &clap_cargo::Features,
 ) -> eyre::Result<()> {
-<<<<<<< HEAD
-    if out_dir.exists() {
-        std::fs::remove_dir_all(&out_dir)?;
-=======
-    let base_path = build_base_path(pg_config, &package_manifest_path, is_debug)?;
-
-    if base_path.exists() {
-        std::fs::remove_dir_all(&base_path)?;
->>>>>>> 7e7a0624
-    }
-
     if !out_dir.exists() {
         std::fs::create_dir_all(&out_dir)?;
     }
